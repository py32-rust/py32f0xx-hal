# Change Log

All notable changes to this project will be documented in this file.

<<<<<<< HEAD
## Unreleased

### Added

- `timer` module trait:`WithPwm` and enum:`Channel`
- implemented `WithPwm` trait on hardware timers
- timer module `pwm` that implements pwm using new code
- added embedded-hal traits to hal modules in timer
- added `crate::timer::pwm::PwmExt` trait to prelude

### Changed

- This version requires v0.2.1 of the [py32-rs](https://github.com/py32-rs/py32-rs.git) crate.
- Updated pwm examples to use new pwm code

### Removed

- Removed BUGBUG comment in gpio.rs
- Removed allow unsafe directive in rtc.rs
- Removed `pwm` separate module, reimplemented in `timer`

### Fixed

- Checked against datasheets and corrected I2C pins in `i2c_pins` macro
- Fixed warning in rcc.rs
=======
## v0.2.1 - 2025-02-04

### Fixed

- Fixed bug with gpio mode setting for output push pull vs open drain, causing hardware resets.
>>>>>>> e430a646

## v0.2.0 - 2025-01-21

This version depends on py32-rs v0.2.0 or later

### Added

- added optional feature "rtic" to implement `rtic-monotonic::Monotonic` trait on timers.
- added optional feature "defmt" to implement `defmt::Format` trait on Errors in various modules
- added feature "with-dma" for internal use to simplify dma related code
- added module `dma`
- module `gpio` has the following new types and traits:
 * Struct `PartiallyErasedPin` and `ErasedPin` replaces previous `Pin`
 * Struct `DynamicPin` allows pin to swap between an `Input` and `Output` pin during runtime at the cost of possible runtime errors
 * Trait `ExtiPin` allows connecting a pin to EXTI lines for interrupt and event handling
 * Struct `Debugger` marks pins that upon bootup are dedicated to the DBG peripheral, must be `activate` before use as a gpio
 * Trait `PinExt` adds functions to retrieve pin number and port id ('A', 'B', etc)
- gpio Pins can be temporarily mode changed to do an action, using these methods:
 * `as_push_pull_output`
 * `as_push_pull_output_with_state`
 * `as_open_drain_output`
 * `as_open_drain_output_with_state`
 * `as_floating_input`
 * `as_pull_up_input`
 * `as_pull_down_input`
- module `rcc`
 * new traits and implementations `Enable`, `Reset`, `BusClock`, `BusTimerClock`, `RccBus`
 * added function `debug_stop_mode` for control of clock function in sleep and stop conditions
- added module `rtc` and examples thereof
- module `serial`
 * Implemented embedded-hal v1.0 nb::Read/Write traits
 * Implemented embedded-hal v1.0 io::Write trait
 * Implemented `with_dma` methods, so Rx/Tx can use DMA
 * Added `SerialExt` trait and implementations for construction methods
 * Can configure stop bits, parity, word length
 * added `reconfigure`
- module `spi`
 * Implemented embedded-hal v1.0 SpiBus, nb, and blocking, traits
 * Implemented `with_dma` methods, both Rx/Tx can use DMA, separately and together
 * Added `SpiExt` trait and implementations for construction methods
 * Works with both 8 and 16 bit words, though 16bit not tested
 * Added `SpiSlave` for slave functionality, though it is not tested
 * Added frame size conversion methods, [ex: `frame_size_8_bit`]
- module `timer`
 * Old module `timers` was removed. Now follows both hal 1.0 and 0.2.7 traits

### Changed

- Fixed repo url's
- Changed all examples to use new api's where necessary, and to remove code structure that was causing much of the example to be optimized away
- module `adc` changed to use new rcc enable, reset, and bus frequencies
- module `gpio`
 * pin `into_<mode>` fns have removed the atomic context parameter which is not needed depending on what OS is used
 * implemented `split_without_reset`
 * Pin type doesn't represent an erased pin, but the most specific type of pin, see Added above
 * embedded-hal v0.2.7 traits moved to gpio/hal_02 module
- module `i2c` changed to use rcc enable, reset, and bus frequencies
- module `prelude` removed all embedded-hal traits
- module `pwm` changed to use rcc enable, reset, and bus frequencies
- module `serial`
 * embedded-hal v0.2.7 trait implementations moved to serial/hal_02 module
 * changed to use rcc enable, reset, and bus frequencies
- module `spi`
 * embedded-hal v0.2.7 trait implementations moved to spi/hal_02 module
 * changed to use rcc enable, reset, and bus frequencies
- module `time` changed to use fugit crate, this alters how you specify frequency, ie, hz -> Hz, etc

### Removed

- `delay` and `timers` modules removed, the functionality is in the `timer` module now
- `spi::Event::Crc` removed, as that doesn't exist on this micro
- `timers` module removed, replaced by `timer`

### Fixed

- Fixed github action `changelog.yml`
- Fixed github action `ci.yml`
- Fixed `tool/check.py`

## v0.1.1 - 2024-10-10 - 2024-10-10

## V0.1.0 - 2024-09-07 - 2024-09-07

## v0.0.1 - 2023-06-10 - 2023-06-10

 - Original Release

The format is based on [Keep a Changelog](http://keepachangelog.com/)
and this project adheres to [Semantic Versioning](http://semver.org/).<|MERGE_RESOLUTION|>--- conflicted
+++ resolved
@@ -2,7 +2,6 @@
 
 All notable changes to this project will be documented in this file.
 
-<<<<<<< HEAD
 ## Unreleased
 
 ### Added
@@ -28,13 +27,12 @@
 
 - Checked against datasheets and corrected I2C pins in `i2c_pins` macro
 - Fixed warning in rcc.rs
-=======
+
 ## v0.2.1 - 2025-02-04
 
 ### Fixed
 
 - Fixed bug with gpio mode setting for output push pull vs open drain, causing hardware resets.
->>>>>>> e430a646
 
 ## v0.2.0 - 2025-01-21
 
@@ -114,11 +112,11 @@
 - Fixed github action `ci.yml`
 - Fixed `tool/check.py`
 
-## v0.1.1 - 2024-10-10 - 2024-10-10
+## v0.1.1 - 2024-10-10
 
-## V0.1.0 - 2024-09-07 - 2024-09-07
+## V0.1.0 - 2024-09-07
 
-## v0.0.1 - 2023-06-10 - 2023-06-10
+## v0.0.1 - 2023-06-10
 
  - Original Release
 
